--- conflicted
+++ resolved
@@ -3,11 +3,7 @@
 namespace exatn {
 namespace runtime {
 
-<<<<<<< HEAD
 void ExatensorExecutor::exec_impl(numerics::TensorOperation& op) {
-=======
-void ExatensorExecutor::exec_impl(TensorOp& op) {
->>>>>>> 7a93f609
 
 }
 
