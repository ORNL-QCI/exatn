#include "ExatensorExecutor.hpp"

namespace exatn {
namespace runtime {
<<<<<<< HEAD
    
void ExatensorExecutor::exec_impl(numerics::TensorOperation& op) {
=======
>>>>>>> 567351c8

void ExatensorExecutor::exec_impl(numerics::TensorOperation& op) {

}

} //namespace runtime
} //namespace exatn<|MERGE_RESOLUTION|>--- conflicted
+++ resolved
@@ -2,12 +2,7 @@
 
 namespace exatn {
 namespace runtime {
-<<<<<<< HEAD
     
-void ExatensorExecutor::exec_impl(numerics::TensorOperation& op) {
-=======
->>>>>>> 567351c8
-
 void ExatensorExecutor::exec_impl(numerics::TensorOperation& op) {
 
 }
