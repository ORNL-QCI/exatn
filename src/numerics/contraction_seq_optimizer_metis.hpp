/** ExaTN::Numerics: Tensor contraction sequence optimizer: Metis heuristics
REVISION: 2020/10/23

Copyright (C) 2018-2020 Dmitry I. Lyakh (Liakh)
Copyright (C) 2018-2020 Oak Ridge National Laboratory (UT-Battelle) **/

/** Rationale:
**/

#ifndef EXATN_NUMERICS_CONTRACTION_SEQ_OPTIMIZER_METIS_HPP_
#define EXATN_NUMERICS_CONTRACTION_SEQ_OPTIMIZER_METIS_HPP_

#include "contraction_seq_optimizer.hpp"

#include <vector>

#include "errors.hpp"

namespace exatn{

namespace numerics{

class ContractionSeqOptimizerMetis: public ContractionSeqOptimizer{

public:

 ContractionSeqOptimizerMetis();
 virtual ~ContractionSeqOptimizerMetis() = default;

 void resetNumWalkers(unsigned int num_walkers);

 void resetAcceptanceTolerance(double acceptance_tolerance);

 virtual double determineContractionSequence(const TensorNetwork & network,
                                             std::list<ContrTriple> & contr_seq,
                                             std::function<unsigned int ()> intermediate_num_generator) override;

 static std::unique_ptr<ContractionSeqOptimizer> createNew();

protected:

 using ContractionSequence = std::list<ContrTriple>;

 void determineContrSequence(const TensorNetwork & network,
                             std::list<ContrTriple> & contr_seq,
                             std::function<unsigned int ()> intermediate_num_generator);

 static constexpr const unsigned int NUM_WALKERS = 8;
 static constexpr const double ACCEPTANCE_TOLERANCE = 0.0;

 static constexpr const std::size_t PARTITION_FACTOR = 2;
 static constexpr const std::size_t PARTITION_MAX_SIZE = 3;
<<<<<<< HEAD
 static constexpr const std::size_t PARTITION_IMBALANCE_DEPTH = 48;
=======
 static constexpr const std::size_t PARTITION_IMBALANCE_DEPTH = 32;
>>>>>>> 1b2d0614
 static constexpr const std::size_t PARTITION_GRANULARITY = PARTITION_IMBALANCE_DEPTH;
 static constexpr const double PARTITION_IMBALANCE = 1.6;

 unsigned int num_walkers_;
 double acceptance_tolerance_;

 std::size_t partition_factor_;
 std::size_t partition_granularity_;
 std::size_t partition_max_size_;
 std::vector<double> partition_imbalance_;
};

} //namespace numerics

} //namespace exatn

#endif //EXATN_NUMERICS_CONTRACTION_SEQ_OPTIMIZER_METIS_HPP_<|MERGE_RESOLUTION|>--- conflicted
+++ resolved
@@ -45,18 +45,14 @@
                              std::list<ContrTriple> & contr_seq,
                              std::function<unsigned int ()> intermediate_num_generator);
 
- static constexpr const unsigned int NUM_WALKERS = 8;
+ static constexpr const unsigned int NUM_WALKERS = 16;
  static constexpr const double ACCEPTANCE_TOLERANCE = 0.0;
 
  static constexpr const std::size_t PARTITION_FACTOR = 2;
  static constexpr const std::size_t PARTITION_MAX_SIZE = 3;
-<<<<<<< HEAD
- static constexpr const std::size_t PARTITION_IMBALANCE_DEPTH = 48;
-=======
  static constexpr const std::size_t PARTITION_IMBALANCE_DEPTH = 32;
->>>>>>> 1b2d0614
  static constexpr const std::size_t PARTITION_GRANULARITY = PARTITION_IMBALANCE_DEPTH;
- static constexpr const double PARTITION_IMBALANCE = 1.6;
+ static constexpr const double PARTITION_IMBALANCE = 1.3;
 
  unsigned int num_walkers_;
  double acceptance_tolerance_;
