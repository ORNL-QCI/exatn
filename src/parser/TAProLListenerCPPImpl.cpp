/** ExaTN: TAProL parser
REVISION: 2020/09/03

Copyright (C) 2018-2020 Dmitry I. Lyakh (Liakh), Alex McCaskey
Copyright (C) 2018-2020 Oak Ridge National Laboratory (UT-Battelle) **/

#include "TAProLListenerCPPImpl.hpp"

namespace exatn {

namespace parser {

void TAProLListenerCPPImpl::enterEntry(TAProLParser::EntryContext *ctx) {}

void TAProLListenerCPPImpl::enterScope(TAProLParser::ScopeContext *ctx) {
  cpp_source << "exatn::openScope(\"" << ctx->scopename(0)->getText() << "\");"
             << std::endl;
  return;
}

void TAProLListenerCPPImpl::exitScope(TAProLParser::ScopeContext *ctx) {
  cpp_source << "exatn::closeScope();" << std::endl;
  return;
}

void TAProLListenerCPPImpl::enterCode(TAProLParser::CodeContext *ctx) {}

void TAProLListenerCPPImpl::exitCode(TAProLParser::CodeContext *ctx) {}

void TAProLListenerCPPImpl::enterSpace(TAProLParser::SpaceContext *ctx) {
  for (auto space : ctx->spacedeflist()->spacedef()) {
    cpp_source << "auto _" << space->spacename()->getText()
               << " = exatn::createVectorSpace(\""
               << space->spacename()->getText() << "\",("
               << space->range()->upperbound()->getText() << " - "
               << space->range()->lowerbound()->getText() << " + 1));"
               << std::endl;
  }
  return;
}

void TAProLListenerCPPImpl::enterSubspace(TAProLParser::SubspaceContext *ctx) {
  for (auto subspace : ctx->spacedeflist()->spacedef()) {
    cpp_source << "auto _" << subspace->spacename()->getText()
               << " = exatn::createSubspace(\""
               << subspace->spacename()->getText() << "\",\""
               << ctx->spacename()->getText()
               << "\",std::pair<exatn::DimOffset, exatn::DimOffset>{"
               << subspace->range()->lowerbound()->getText() << ","
               << subspace->range()->upperbound()->getText() << "});"
               << std::endl;
    cpp_source << "auto _" << subspace->spacename()->getText() << "_space = "
               << "_" << ctx->spacename()->getText() << ";" << std::endl;
  }
  return;
}

void TAProLListenerCPPImpl::enterIndex(TAProLParser::IndexContext *ctx) {
  for (auto indx : ctx->indexlist()->indexname()) {
    cpp_source << "auto _" << indx->getText() << " = "
               << "_" << ctx->spacename()->getText() << ";" << std::endl;
    cpp_source << "auto _" << indx->getText() << "_space = "
               << "_" << ctx->spacename()->getText() << "_space;" << std::endl;
  }
  return;
}

<<<<<<< HEAD
void TAProLListenerCPPImpl::enterAssign(TAProLParser::AssignContext *ctx) {
  if (ctx->methodname() != nullptr) {
    cpp_source << "exatn::transformTensor(\""
               << ctx->tensor()->tensorname()->getText() << "\","
               << ctx->methodname()->getText() << ");" << std::endl;
  } else {
    std::string tensor_data_type = "exatn::TensorElementType::REAL64";
    if (ctx->complex() != nullptr)
      tensor_data_type = "exatn::TensorElementType::COMPLEX64";
    
    cpp_source << "exatn::createTensor(\""
               << ctx->tensor()->tensorname()->getText() << "\","
               << tensor_data_type << ",TensorSignature{";
    if (ctx->tensor()->indexlist() != nullptr) {
      const auto &indices = ctx->tensor()->indexlist()->indexname();
      for (auto indx = indices.cbegin(); indx != indices.cend(); ++indx) {
        cpp_source << "{"
                   << "_" << (*indx)->getText() << "_space"
                   << ","
                   << "_" << (*indx)->getText() << "}";
        if (std::distance(indx, indices.end()) > 1)
          cpp_source << ",";
      }
    }
    cpp_source << "});" << std::endl;
    if (ctx->datacontainer() != nullptr) {
      cpp_source << "exatn::initTensorData(\""
                 << ctx->tensor()->tensorname()->getText() << "\","
                 << ctx->datacontainer()->getText() << ");" << std::endl;
    } else {
      if (ctx->complex() != nullptr) {
        auto val_str = ctx->complex()->getText();
        val_str.erase(std::remove_if(val_str.begin(), val_str.end(),
                       [](char c) { return c == '{' || c == '}'; }), val_str.end());

        cpp_source << "exatn::initTensor(\""
                   << ctx->tensor()->tensorname()->getText()
                   << "\",std::complex<double>(" << val_str << "));"
                   << std::endl;
      } else {
        if (ctx->real() != nullptr) {
          cpp_source << "exatn::initTensor(\""
                     << ctx->tensor()->tensorname()->getText() << "\","
                     << ctx->real()->getText() << ");" << std::endl;
        }
      }
=======

void TAProLListenerCPPImpl::enterAssign(TAProLParser::AssignContext * ctx)
{
 if(ctx->methodname() != nullptr){
  cpp_source << "exatn::transformTensor(\"" << ctx->tensor()->tensorname()->getText()
             << "\"," << ctx->methodname()->getText() << ");" << std::endl;
 }else{
  std::string tensor_data_type = "exatn::TensorElementType::REAL64";
  if(ctx->complex() != nullptr) tensor_data_type = "exatn::TensorElementType::COMPLEX64";
  cpp_source << "exatn::createTensor(\"" << ctx->tensor()->tensorname()->getText()
             << "\"," << "TensorSignature{";
  if(ctx->tensor()->indexlist() != nullptr){
   const auto & indices = ctx->tensor()->indexlist()->indexname();
   for(auto indx = indices.cbegin(); indx != indices.cend(); ++indx){
    cpp_source << "{" << "_" << (*indx)->getText() << "_space" << "," << "_" << (*indx)->getText() << "}";
    if(std::distance(indx,indices.end()) > 1) cpp_source << ",";
   }
  }
  cpp_source << "}," << tensor_data_type << ");" << std::endl;
  if(ctx->datacontainer() != nullptr){
   cpp_source << "exatn::initTensorData(\"" << ctx->tensor()->tensorname()->getText()
              << "\"," << ctx->datacontainer()->getText() << ");" << std::endl;
  }else{
   if(ctx->complex() != nullptr){
    cpp_source << "exatn::initTensor(\"" << ctx->tensor()->tensorname()->getText()
               << "\",std::complex<double>(" << ctx->complex()->getText() << "));" << std::endl;
   }else{
    if(ctx->real() != nullptr){
     cpp_source << "exatn::initTensor(\"" << ctx->tensor()->tensorname()->getText()
                << "\"," << ctx->real()->getText() << ");" << std::endl;
>>>>>>> bf95c942
    }
  }
  return;
}

void TAProLListenerCPPImpl::enterRetrieve(TAProLParser::RetrieveContext *ctx) {
  const std::string &tensor_name = ctx->datacontainer()->getText();
  auto iter = args.find(tensor_name);
  if (iter == args.end()) {
    args.emplace(std::make_pair(tensor_name, "talsh::Tensor"));
    if (ctx->tensor() != nullptr) {
      cpp_source << "auto " << tensor_name << " = "
                 << "exatn::getLocalTensor(\""
                 << ctx->tensor()->tensorname()->getText() << "\");"
                 << std::endl;
    } else if (ctx->tensorname() != nullptr) {
      cpp_source << "auto " << tensor_name << " = "
                 << "exatn::getLocalTensor(\"" << ctx->tensorname()->getText()
                 << "\");" << std::endl;
    }
  } else {
    if (ctx->tensor() != nullptr) {
      cpp_source << tensor_name << " = "
                 << "exatn::getLocalTensor(\""
                 << ctx->tensor()->tensorname()->getText() << "\");"
                 << std::endl;
    } else if (ctx->tensorname() != nullptr) {
      cpp_source << tensor_name << " = "
                 << "exatn::getLocalTensor(\"" << ctx->tensorname()->getText()
                 << "\");" << std::endl;
    }
  }
  return;
}

void TAProLListenerCPPImpl::enterLoad(TAProLParser::LoadContext *ctx) {}

void TAProLListenerCPPImpl::enterSave(TAProLParser::SaveContext *ctx) {}

void TAProLListenerCPPImpl::enterDestroy(TAProLParser::DestroyContext *ctx) {
  if (ctx->tensorlist() != nullptr) {
    for (auto tens : ctx->tensorlist()->tensor()) {
      cpp_source << "exatn::destroyTensor(\"" << tens->tensorname()->getText()
                 << "\");" << std::endl;
    }
    for (auto tens : ctx->tensorlist()->tensorname()) {
      cpp_source << "exatn::destroyTensor(\"" << tens->getText() << "\");"
                 << std::endl;
    }
  } else {
    if (ctx->tensor() != nullptr) {
      cpp_source << "exatn::destroyTensor(\""
                 << ctx->tensor()->tensorname()->getText() << "\");"
                 << std::endl;
    } else {
      if (ctx->tensorname() != nullptr) {
        cpp_source << "exatn::destroyTensor(\"" << ctx->tensorname()->getText()
                   << "\");" << std::endl;
      }
    }
  }
  return;
}

void TAProLListenerCPPImpl::enterNorm1(TAProLParser::Norm1Context *ctx) {
  const std::string &scalar_name = ctx->scalar()->getText();
  auto iter = args.find(scalar_name);
  if (iter == args.end()) {
    args.emplace(std::make_pair(scalar_name, "double"));
    cpp_source << "double " << scalar_name << ";" << std::endl;
  }
  if (ctx->tensor() != nullptr) {
    cpp_source << "exatn::computeNorm1Sync(\""
               << ctx->tensor()->tensorname()->getText() << "\"," << scalar_name
               << ");" << std::endl;
  } else if (ctx->tensorname() != nullptr) {
    cpp_source << "exatn::computeNorm1Sync(\"" << ctx->tensorname()->getText()
               << "\"," << scalar_name << ");" << std::endl;
  }
  return;
}

void TAProLListenerCPPImpl::enterNorm2(TAProLParser::Norm2Context *ctx) {
  const std::string &scalar_name = ctx->scalar()->getText();
  auto iter = args.find(scalar_name);
  if (iter == args.end()) {
    args.emplace(std::make_pair(scalar_name, "double"));
    cpp_source << "double " << scalar_name << ";" << std::endl;
  }
  if (ctx->tensor() != nullptr) {
    cpp_source << "exatn::computeNorm2Sync(\""
               << ctx->tensor()->tensorname()->getText() << "\"," << scalar_name
               << ");" << std::endl;
  } else if (ctx->tensorname() != nullptr) {
    cpp_source << "exatn::computeNorm2Sync(\"" << ctx->tensorname()->getText()
               << "\"," << scalar_name << ");" << std::endl;
  }
  return;
}

void TAProLListenerCPPImpl::enterMaxabs(TAProLParser::MaxabsContext *ctx) {
  const std::string &scalar_name = ctx->scalar()->getText();
  auto iter = args.find(scalar_name);
  if (iter == args.end()) {
    args.emplace(std::make_pair(scalar_name, "double"));
    cpp_source << "double " << scalar_name << ";" << std::endl;
  }
  if (ctx->tensor() != nullptr) {
    cpp_source << "exatn::computeMaxabs(\""
               << ctx->tensor()->tensorname()->getText() << "\"," << scalar_name
               << ");" << std::endl;
  } else if (ctx->tensorname() != nullptr) {
    cpp_source << "exatn::computeMaxabs(\"" << ctx->tensorname()->getText()
               << "\"," << scalar_name << ");" << std::endl;
  }
  return;
}

void TAProLListenerCPPImpl::enterScale(TAProLParser::ScaleContext *ctx) {
  cpp_source << "exatn::scaleTensor(\""
             << ctx->tensor()->tensorname()->getText() << "\","
             << ctx->prefactor()->getText() << ");" << std::endl;
  return;
}

void TAProLListenerCPPImpl::enterCopy(TAProLParser::CopyContext *ctx) {}

void TAProLListenerCPPImpl::enterAddition(TAProLParser::AdditionContext *ctx) {
  if (ctx->prefactor() != nullptr) {
    cpp_source << "exatn::addTensors(\"" << ctx->getText() << "\","
               << ctx->prefactor()->getText() << ");" << std::endl;
  } else {
    cpp_source << "exatn::addTensors(\"" << ctx->getText() << "\", 1.0);"
               << std::endl;
  }
  return;
}

void TAProLListenerCPPImpl::enterContraction(
    TAProLParser::ContractionContext *ctx) {
  if (ctx->prefactor() != nullptr) {
    cpp_source << "exatn::contractTensors(\"" << ctx->getText() << "\","
               << ctx->prefactor()->getText() << ");" << std::endl;
  } else {
    cpp_source << "exatn::contractTensors(\"" << ctx->getText() << "\", 1.0);"
               << std::endl;
  }
  return;
}

void TAProLListenerCPPImpl::enterCompositeproduct(
    TAProLParser::CompositeproductContext *ctx) {
  cpp_source << "exatn::evaluateTensorNetwork(\""
             << "_SmokyTN"
             << "\",\"" << ctx->getText() << "\");" << std::endl;
  return;
}

void TAProLListenerCPPImpl::enterTensornetwork(
    TAProLParser::TensornetworkContext *ctx) {}

} // namespace parser

} // namespace exatn<|MERGE_RESOLUTION|>--- conflicted
+++ resolved
@@ -45,7 +45,7 @@
                << " = exatn::createSubspace(\""
                << subspace->spacename()->getText() << "\",\""
                << ctx->spacename()->getText()
-               << "\",std::pair<exatn::DimOffset, exatn::DimOffset>{"
+               << "\",std::pair<exatn::DimOffset,exatn::DimOffset>{"
                << subspace->range()->lowerbound()->getText() << ","
                << subspace->range()->upperbound()->getText() << "});"
                << std::endl;
@@ -65,7 +65,6 @@
   return;
 }
 
-<<<<<<< HEAD
 void TAProLListenerCPPImpl::enterAssign(TAProLParser::AssignContext *ctx) {
   if (ctx->methodname() != nullptr) {
     cpp_source << "exatn::transformTensor(\""
@@ -75,10 +74,9 @@
     std::string tensor_data_type = "exatn::TensorElementType::REAL64";
     if (ctx->complex() != nullptr)
       tensor_data_type = "exatn::TensorElementType::COMPLEX64";
-    
     cpp_source << "exatn::createTensor(\""
                << ctx->tensor()->tensorname()->getText() << "\","
-               << tensor_data_type << ",TensorSignature{";
+               << "TensorSignature{";
     if (ctx->tensor()->indexlist() != nullptr) {
       const auto &indices = ctx->tensor()->indexlist()->indexname();
       for (auto indx = indices.cbegin(); indx != indices.cend(); ++indx) {
@@ -90,21 +88,22 @@
           cpp_source << ",";
       }
     }
-    cpp_source << "});" << std::endl;
+    cpp_source << "}," << tensor_data_type << ");" << std::endl;
     if (ctx->datacontainer() != nullptr) {
       cpp_source << "exatn::initTensorData(\""
                  << ctx->tensor()->tensorname()->getText() << "\","
                  << ctx->datacontainer()->getText() << ");" << std::endl;
     } else {
       if (ctx->complex() != nullptr) {
-        auto val_str = ctx->complex()->getText();
-        val_str.erase(std::remove_if(val_str.begin(), val_str.end(),
-                       [](char c) { return c == '{' || c == '}'; }), val_str.end());
-
+        auto cmplx_val_str = ctx->complex()->getText();
+        cmplx_val_str.erase(
+            std::remove_if(cmplx_val_str.begin(), cmplx_val_str.end(),
+                           [](char c) { return c == '{' || c == '}'; }),
+            cmplx_val_str.end());
         cpp_source << "exatn::initTensor(\""
                    << ctx->tensor()->tensorname()->getText()
-                   << "\",std::complex<double>(" << val_str << "));"
-                   << std::endl;
+                   << "\",std::complex<double>(" << cmplx_val_str 
+                   << "));" << std::endl;
       } else {
         if (ctx->real() != nullptr) {
           cpp_source << "exatn::initTensor(\""
@@ -112,38 +111,6 @@
                      << ctx->real()->getText() << ");" << std::endl;
         }
       }
-=======
-
-void TAProLListenerCPPImpl::enterAssign(TAProLParser::AssignContext * ctx)
-{
- if(ctx->methodname() != nullptr){
-  cpp_source << "exatn::transformTensor(\"" << ctx->tensor()->tensorname()->getText()
-             << "\"," << ctx->methodname()->getText() << ");" << std::endl;
- }else{
-  std::string tensor_data_type = "exatn::TensorElementType::REAL64";
-  if(ctx->complex() != nullptr) tensor_data_type = "exatn::TensorElementType::COMPLEX64";
-  cpp_source << "exatn::createTensor(\"" << ctx->tensor()->tensorname()->getText()
-             << "\"," << "TensorSignature{";
-  if(ctx->tensor()->indexlist() != nullptr){
-   const auto & indices = ctx->tensor()->indexlist()->indexname();
-   for(auto indx = indices.cbegin(); indx != indices.cend(); ++indx){
-    cpp_source << "{" << "_" << (*indx)->getText() << "_space" << "," << "_" << (*indx)->getText() << "}";
-    if(std::distance(indx,indices.end()) > 1) cpp_source << ",";
-   }
-  }
-  cpp_source << "}," << tensor_data_type << ");" << std::endl;
-  if(ctx->datacontainer() != nullptr){
-   cpp_source << "exatn::initTensorData(\"" << ctx->tensor()->tensorname()->getText()
-              << "\"," << ctx->datacontainer()->getText() << ");" << std::endl;
-  }else{
-   if(ctx->complex() != nullptr){
-    cpp_source << "exatn::initTensor(\"" << ctx->tensor()->tensorname()->getText()
-               << "\",std::complex<double>(" << ctx->complex()->getText() << "));" << std::endl;
-   }else{
-    if(ctx->real() != nullptr){
-     cpp_source << "exatn::initTensor(\"" << ctx->tensor()->tensorname()->getText()
-                << "\"," << ctx->real()->getText() << ");" << std::endl;
->>>>>>> bf95c942
     }
   }
   return;
