#include "exatn_service.hpp"
#include "DriverClient.hpp"
#include "numerics.hpp"

#include <pybind11/complex.h>
#include <pybind11/numpy.h>
#include <pybind11/stl.h>
#include <pybind11/stl_bind.h>
#include <pybind11/eigen.h>
#include <pybind11/iostream.h>
#include <pybind11/operators.h>

namespace py = pybind11;
using namespace exatn;
using namespace numerics;
using namespace pybind11::literals;


/**
  Trampoline class for abstract virtual functions in TensorOperation
*/

class PyTensorOperation : public exatn::numerics::TensorOperation {
    public:
    /* Inherit the constructors */
    using TensorOperation::TensorOperation;

    void printIt() {
        PYBIND11_OVERLOAD (
            void,
            TensorOperation,
            printIt,
        );
    }

    bool isSet() {
        PYBIND11_OVERLOAD_PURE (
            bool,
            TensorOperation,
            isSet,
        );
    }


};



PYBIND11_MODULE(_pyexatn, m) {
  m.doc() =
      "Python bindings for ExaTN.";

  py::class_<BytePacket>(
      m, "BytePacket", "")
      .def_readwrite("base_addr", &BytePacket::base_addr,"")
      .def_readwrite("size_bytes", &BytePacket::size_bytes, "");

  py::class_<TensorDenseBlock>(
      m, "TensorDenseBlock", "")
      .def_readwrite("num_dims", &TensorDenseBlock::num_dims,"")
      .def_readwrite("data_kind", &TensorDenseBlock::data_kind, "")
      .def_readwrite("body_ptr", &TensorDenseBlock::body_ptr, "")
      .def_readwrite("bases", &TensorDenseBlock::bases, "")
      .def_readwrite("dims", &TensorDenseBlock::dims, "");

  py::class_<TensorMethod<Identifiable>, std::shared_ptr<TensorMethod<Identifiable>>>(
      m, "TensorMethod", "")
      .def("pack", &TensorMethod<Identifiable>::pack, "")
      .def("unpack", &TensorMethod<Identifiable>::unpack, "")
      .def("apply", &TensorMethod<Identifiable>::apply, "");

  py::class_<exatn::rpc::DriverClient, std::shared_ptr<exatn::rpc::DriverClient>>(
      m, "DriverClient","")
      .def("interpretTAProL", &exatn::rpc::DriverClient::interpretTAProL, "")
      .def("registerTensorMethod", &exatn::rpc::DriverClient::registerTensorMethod, "")
      .def("getResults", &exatn::rpc::DriverClient::getResults, "")
      .def("shutdown", &exatn::rpc::DriverClient::shutdown, "");

<<<<<<< HEAD


/**
    Numerics namespace python class bindings
 */

  py::class_<exatn::numerics::TensorOperation,
             std::shared_ptr<exatn::numerics::TensorOperation>,
             PyTensorOperation>(
      m, "TensorOperation","")
      .def("printIt", &exatn::numerics::TensorOperation::printIt, "")
      .def("isSet", &exatn::numerics::TensorOperation::isSet, "")
      .def("getNumOperands", &exatn::numerics::TensorOperation::getNumOperands, "")
      .def("getNumOperandsSet", &exatn::numerics::TensorOperation::getNumOperandsSet, "")
      .def("getTensorOperandHash", &exatn::numerics::TensorOperation::getTensorOperandHash, "")
      .def("getTensorOperand", &exatn::numerics::TensorOperation::getTensorOperand, "")
      .def("setTensorOperand", &exatn::numerics::TensorOperation::setTensorOperand, "")
      .def("getNumScalars", &exatn::numerics::TensorOperation::getNumScalars, "")
      .def("getNumScalarsSet", &exatn::numerics::TensorOperation::getNumScalarsSet, "")
      .def("getScalar", &exatn::numerics::TensorOperation::getScalar, "")
      .def("setScalar", &exatn::numerics::TensorOperation::setScalar, "")
      .def("getIndexPattern", &exatn::numerics::TensorOperation::getIndexPattern, "")
      .def("setIndexPattern", &exatn::numerics::TensorOperation::setIndexPattern, "");

  py::class_<exatn::numerics::TensorOpAdd,
             std::shared_ptr<exatn::numerics::TensorOpAdd>,
             exatn::numerics::TensorOperation>(
      m, "TensorOpAdd", "")
      .def(py::init<>())
      .def("isSet", &exatn::numerics::TensorOpAdd::isSet, "")
      .def("createNew", &exatn::numerics::TensorOpAdd::createNew, "");

  py::class_<exatn::numerics::TensorOpContract,
             std::shared_ptr<exatn::numerics::TensorOpContract>,
             exatn::numerics::TensorOperation>(
      m, "TensorOpContract", "")
      .def(py::init<>())
      .def("isSet", &exatn::numerics::TensorOpContract::isSet, "")
      .def("createNew", &exatn::numerics::TensorOpContract::createNew, "");

  py::class_<exatn::numerics::TensorOpCreate,
             std::shared_ptr<exatn::numerics::TensorOpCreate>,
             exatn::numerics::TensorOperation>(
      m, "TensorOpCreate", "")
      .def(py::init<>())
      .def("isSet", &exatn::numerics::TensorOpCreate::isSet, "")
      .def("createNew", &exatn::numerics::TensorOpCreate::createNew, "");

  py::class_<exatn::numerics::TensorOpDestroy,
             std::shared_ptr<exatn::numerics::TensorOpDestroy>,
             exatn::numerics::TensorOperation>(
      m, "TensorOpDestroy", "")
      .def(py::init<>())
      .def("isSet", &exatn::numerics::TensorOpDestroy::isSet, "")
      .def("createNew", &exatn::numerics::TensorOpDestroy::createNew, "");

  py::class_<exatn::numerics::TensorOpFactory>(
      m, "TensorOpFactory", "")
      .def("registerTensorOp", &exatn::numerics::TensorOpFactory::registerTensorOp, "")
      .def("get", &exatn::numerics::TensorOpFactory::get, "");

  py::class_<exatn::numerics::TensorOpTransform,
             std::shared_ptr<exatn::numerics::TensorOpTransform>,
             exatn::numerics::TensorOperation>(
      m, "TensorOpTransform", "")
      .def("isSet", &exatn::numerics::TensorOpTransform::isSet, "")
      .def("createNew", &exatn::numerics::TensorOpTransform::createNew, "");

  py::class_<exatn::numerics::TensorNetwork, std::shared_ptr<exatn::numerics::TensorNetwork>>(
      m, "TensorNetwork","")
      .def(py::init<>())
      .def(py::init<const std::string>())
      .def(py::init<const std::string, std::shared_ptr<exatn::numerics::Tensor>, const std::vector<exatn::numerics::TensorLeg>>())
      .def("printIt", &exatn::numerics::TensorNetwork::printIt, "")
      .def("getName", &exatn::numerics::TensorNetwork::getName, "")
      .def("isFinalized", &exatn::numerics::TensorNetwork::isFinalized, "")
      .def("getNumTensors", &exatn::numerics::TensorNetwork::getNumTensors, "")
      .def("getTensor", &exatn::numerics::TensorNetwork::getTensor, "")
      .def("appendTensor", (bool (exatn::numerics::TensorNetwork::*)(unsigned int, std::shared_ptr<exatn::numerics::Tensor>, const std::vector<exatn::numerics::TensorLeg>&))
                            &exatn::numerics::TensorNetwork::appendTensor, "")
      .def("appendTensor", (bool (exatn::numerics::TensorNetwork::*)(unsigned int, std::shared_ptr<exatn::numerics::Tensor>, const std::vector<std::pair<unsigned int, unsigned int>>&,
                            const std::vector<exatn::LegDirection>&)) &exatn::numerics::TensorNetwork::appendTensor, "")
      //need to write a lambda wrapper for double && tensornetwork argument
      //.def("appendTensorNetwork", &exatn::numerics::TensorNetwork::appendTensorNetwork, "")
      .def("reoderOutputModes", &exatn::numerics::TensorNetwork::reoderOutputModes, "")
      .def("deleteTensor", &exatn::numerics::TensorNetwork::deleteTensor, "")
      .def("mergeTensors", &exatn::numerics::TensorNetwork::mergeTensors, "")
      .def("buildFromTemplate", &exatn::numerics::TensorNetwork::buildFromTemplate, "");

py::class_<exatn::numerics::VectorSpace>(
    m, "VectorSpace","")
    .def(py::init<DimExtent>())
    .def(py::init<DimExtent, const std::string>())
    .def(py::init<DimExtent, const std::string, const std::vector<SymmetryRange>>())
    .def("getDimension", &exatn::numerics::VectorSpace::getDimension, "")
    .def("printIt", &exatn::numerics::VectorSpace::printIt,"")
    .def("getSymmetrySubranges", &exatn::numerics::VectorSpace::getSymmetrySubranges, "")
    .def("registerSymmetrySubrange", &exatn::numerics::VectorSpace::registerSymmetrySubrange, "")
    .def("getRegisteredId", &exatn::numerics::VectorSpace::getRegisteredId, "");


py::class_<exatn::numerics::Subspace>(
    m, "Subspace","")
    .def(py::init<exatn::numerics::VectorSpace*, DimOffset, DimOffset>())
    .def(py::init<exatn::numerics::VectorSpace*, std::pair<DimOffset,DimOffset>>())
    .def(py::init<exatn::numerics::VectorSpace*, DimOffset, DimOffset, const std::string &>())
    .def(py::init<exatn::numerics::VectorSpace*, std::pair<DimOffset,DimOffset>, const std::string &>())
    .def("getDimension", &exatn::numerics::Subspace::getDimension, "")
    .def("printIt", &exatn::numerics::Subspace::printIt, "")
    .def("getLowerBound", &exatn::numerics::Subspace::getLowerBound, "")
    .def("getUpperBound", &exatn::numerics::Subspace::getUpperBound, "")
    .def("getVectorSpace", &exatn::numerics::Subspace::getVectorSpace, "")
    .def("getRegisteredId", &exatn::numerics::Subspace::getRegisteredId, "");



py::class_<exatn::numerics::Tensor>(
    m, "Tensor","")
    .def(py::init<std::string>())
    .def(py::init<std::string, exatn::numerics::TensorShape, exatn::numerics::TensorSignature>())
    .def(py::init<std::string, exatn::numerics::TensorShape>())
    .def(py::init<std::string, exatn::numerics::Tensor, exatn::numerics::Tensor, std::vector<exatn::numerics::TensorLeg>>())
    //templated constructor requires integral type for TensorShape - need a definition for each templated constructor and integral type
    .def(py::init<std::string, std::initializer_list<int>, std::initializer_list<std::pair<SpaceId,SubspaceId>>>())
    .def(py::init<std::string, std::initializer_list<short>, std::initializer_list<std::pair<SpaceId,SubspaceId>>>())
    .def(py::init<std::string, std::initializer_list<long>, std::initializer_list<std::pair<SpaceId,SubspaceId>>>())
    .def(py::init<std::string, std::initializer_list<unsigned int>, std::initializer_list<std::pair<SpaceId,SubspaceId>>>())
    .def(py::init<std::string, std::initializer_list<unsigned short>, std::initializer_list<std::pair<SpaceId,SubspaceId>>>())
    .def(py::init<std::string, std::initializer_list<unsigned long>, std::initializer_list<std::pair<SpaceId,SubspaceId>>>())
    .def(py::init<std::string, std::vector<char>, std::vector<std::pair<SpaceId,SubspaceId>>>())
    .def(py::init<std::string, std::vector<short>, std::vector<std::pair<SpaceId,SubspaceId>>>())
    .def(py::init<std::string, std::vector<long>, std::vector<std::pair<SpaceId,SubspaceId>>>())
    .def(py::init<std::string, std::vector<unsigned int>, std::vector<std::pair<SpaceId,SubspaceId>>>())
    .def(py::init<std::string, std::vector<unsigned short>, std::vector<std::pair<SpaceId,SubspaceId>>>())
    .def(py::init<std::string, std::vector<unsigned long>, std::vector<std::pair<SpaceId,SubspaceId>>>())
    .def(py::init<std::string, std::vector<int>>())
    .def(py::init<std::string, std::vector<short>>())
    .def(py::init<std::string, std::vector<long>>())
    .def(py::init<std::string, std::vector<unsigned int>>())
    .def(py::init<std::string, std::vector<unsigned short>>())
    .def(py::init<std::string, std::vector<unsigned long>>())
    .def(py::init<std::string, std::initializer_list<int>>())
    .def(py::init<std::string, std::initializer_list<short>>())
    .def(py::init<std::string, std::initializer_list<long>>())
    .def(py::init<std::string, std::initializer_list<unsigned int>>())
    .def(py::init<std::string, std::initializer_list<unsigned short>>())
    .def(py::init<std::string, std::initializer_list<unsigned long>>())
    .def("printIt", &exatn::numerics::Tensor::printIt, "")
    .def("getRank", &exatn::numerics::Tensor::getRank, "")
    .def("getShape", &exatn::numerics::Tensor::getShape, "")
    .def("getSignature", &exatn::numerics::Tensor::getSignature, "")
    .def("getDimExtent", &exatn::numerics::Tensor::getDimExtent, "")
    .def("getDimExtents", &exatn::numerics::Tensor::getDimExtents, "")
    .def("getDimSpaceId", &exatn::numerics::Tensor::getDimSpaceId, "")
    .def("getDimSubspaceId", &exatn::numerics::Tensor::getDimSubspaceId, "")
    .def("getDimSpaceAttr", &exatn::numerics::Tensor::getDimSpaceAttr, "")
    .def("deleteDimension", &exatn::numerics::Tensor::deleteDimension, "")
    .def("appendDimension", (void (exatn::numerics::Tensor::*)(std::pair<SpaceId, SubspaceId>, DimExtent)) &exatn::numerics::Tensor::appendDimension, "")
    .def("appendDimension", (void (exatn::numerics::Tensor::*)(DimExtent)) &exatn::numerics::Tensor::appendDimension, "")
    .def("getTensorHash", &exatn::numerics::Tensor::getTensorHash, "");

py::enum_<exatn::LegDirection>(
    m, "LegDirection")
    .value("UNDIRECT", exatn::LegDirection::UNDIRECT)
    .value("INWARD", exatn::LegDirection::INWARD)
    .value("OUTWARD", exatn::LegDirection::OUTWARD)
    .export_values();

py::enum_<exatn::TensorOpCode>(
    m, "TensorOpCode")
    .value("NOOP", exatn::TensorOpCode::NOOP)
    .value("CREATE", exatn::TensorOpCode::CREATE)
    .value("DESTROY", exatn::TensorOpCode::DESTROY)
    .value("TRANSFORM", exatn::TensorOpCode::TRANSFORM)
    .value("ADD", exatn::TensorOpCode::ADD)
    .value("CONTRACT", exatn::TensorOpCode::CONTRACT)
    .export_values();

py::class_<exatn::numerics::TensorLeg>(
    m, "TensorLeg","")
    //Specify the default argument for this constructor
    .def(py::init<unsigned int, unsigned int, exatn::LegDirection>(),
         "tensor_id"_a, "dimensn_id"_a, "direction"_a=exatn::LegDirection::UNDIRECT)
    .def(py::init<const TensorLeg>())
    .def("printIt", &exatn::numerics::TensorLeg::printIt, "")
    .def("getTensorId", &exatn::numerics::TensorLeg::getTensorId,"")
    .def("getDimensionId", &exatn::numerics::TensorLeg::getDimensionId, "")
    .def("getDirection", &exatn::numerics::TensorLeg::getDirection, "")
    .def("resetConnection", &exatn::numerics::TensorLeg::resetConnection, "")
    .def("resetTensorId", &exatn::numerics::TensorLeg::resetTensorId, "")
    .def("resetDimensionId", &exatn::numerics::TensorLeg::resetDimensionId, "")
    .def("resetDirection", &exatn::numerics::TensorLeg::resetDirection, "");



py::class_<exatn::numerics::NumServer, std::shared_ptr<exatn::numerics::NumServer>>(
    m, "NumServer","")
    .def(py::init<>())
    .def("registerTensorMethod", &exatn::numerics::NumServer::registerTensorMethod, "")
    .def("getTensorMethod", &exatn::numerics::NumServer::getTensorMethod, "")
    .def("registerExternalData", &exatn::numerics::NumServer::registerExternalData, "")
    .def("getExternalData", &exatn::numerics::NumServer::getExternalData, "")
    .def("openScope", &exatn::numerics::NumServer::openScope, "")
    .def("closeScope", &exatn::numerics::NumServer::closeScope, "")
    .def("createVectorSpace",
         [](const std::string & space_name, DimExtent space_dim,
            const exatn::numerics::VectorSpace *space_ptr){
                return true;
           }
    )

    .def("getVectorSpace", &exatn::numerics::NumServer::getVectorSpace, "")
    .def("destroyVectorSpace", (void (exatn::numerics::NumServer::*)(const std::string &)) &exatn::numerics::NumServer::destroyVectorSpace, "")
    .def("destroyVectorSpace", (void (exatn::numerics::NumServer::*)(SpaceId)) &exatn::numerics::NumServer::destroyVectorSpace, "")
    //.def("createSubspace", &exatn::numerics::NumServer::createSubspace, "")
    .def("getSubspace", &exatn::numerics::NumServer::getSubspace, "")
    .def("destroySubspace", (void (exatn::numerics::NumServer::*)(const std::string &)) &exatn::numerics::NumServer::destroySubspace, "")
    .def("destroySubspace", (void (exatn::numerics::NumServer::*)(SubspaceId)) &exatn::numerics::NumServer::destroySubspace, "")
    .def("submit", (int (exatn::numerics::NumServer::*)(std::shared_ptr<TensorOperation>)) &exatn::numerics::NumServer::submit, "")
    .def("submit", (int (exatn::numerics::NumServer::*)(std::shared_ptr<TensorNetwork>)) &exatn::numerics::NumServer::submit, "")
    .def("sync", (bool (exatn::numerics::NumServer::*)(const exatn::numerics::Tensor &, bool)) &exatn::numerics::NumServer::sync, "")
    .def("sync", (bool (exatn::numerics::NumServer::*)(exatn::numerics::TensorOperation &, bool)) &exatn::numerics::NumServer::sync, "")
    .def("sync", (bool (exatn::numerics::NumServer::*)(exatn::numerics::TensorNetwork &, bool)) &exatn::numerics::NumServer::sync, "");



py::class_<exatn::numerics::TensorConn>(
    m, "TensorConn", "")
    .def(py::init<std::shared_ptr<exatn::numerics::Tensor>, unsigned int, const std::vector<exatn::numerics::TensorLeg>>())
    .def("printIt", &exatn::numerics::TensorConn::printIt, "")
    .def("getNumLegs", &exatn::numerics::TensorConn::getNumLegs, "")
    .def("getTensorId", &exatn::numerics::TensorConn::getTensorId, "")
    .def("getTensor", &exatn::numerics::TensorConn::getTensor, "")
    .def("getTensorLegs", &exatn::numerics::TensorConn::getTensorLegs, "")
    .def("getDimExtent", &exatn::numerics::TensorConn::getDimExtent, "")
    .def("getDimSpaceAttr", &exatn::numerics::TensorConn::getDimSpaceAttr, "")
    .def("resetLeg", &exatn::numerics::TensorConn::resetLeg, "")
    .def("deleteLeg", &exatn::numerics::TensorConn::deleteLeg, "")
    .def("deleteLegs", &exatn::numerics::TensorConn::deleteLegs, "")
    .def("appendLeg", (void(exatn::numerics::TensorConn::*)(std::pair<SpaceId, SubspaceId>, DimExtent, exatn::numerics::TensorLeg)) &exatn::numerics::TensorConn::appendLeg,"")
    .def("appendLeg", (void(exatn::numerics::TensorConn::*)(DimExtent, exatn::numerics::TensorLeg)) &exatn::numerics::TensorConn::appendLeg, "")
    ;

py::class_<exatn::numerics::TensorShape>(
    m, "TensorShape", "")
    .def(py::init<>())
    .def(py::init<std::initializer_list<int>>())
    .def(py::init<std::initializer_list<short>>())
    .def(py::init<std::initializer_list<long>>())
    .def(py::init<std::initializer_list<unsigned int>>())
    .def(py::init<std::initializer_list<unsigned short>>())
    .def(py::init<std::initializer_list<unsigned long>>())
    .def(py::init<std::vector<int>>())
    .def(py::init<std::vector<short>>())
    .def(py::init<std::vector<long>>())
    .def(py::init<std::vector<unsigned int>>())
    .def(py::init<std::vector<unsigned short>>())
    .def(py::init<std::vector<unsigned long>>())
    .def("printIt", &exatn::numerics::TensorShape::printIt, "")
    .def("getRank", &exatn::numerics::TensorShape::getRank, "")
    .def("getDimExtent", &exatn::numerics::TensorShape::getDimExtent, "")
    .def("getDimExtents", &exatn::numerics::TensorShape::getDimExtents, "")
    .def("resetDimension", &exatn::numerics::TensorShape::resetDimension, "")
    .def("deleteDimension", &exatn::numerics::TensorShape::deleteDimension, "")
    .def("appendDimension", &exatn::numerics::TensorShape::appendDimension, "");



py::class_<exatn::numerics::TensorSignature>(
    m, "TensorSignature", "")
    .def(py::init<>())
    .def(py::init<std::initializer_list<std::pair<SpaceId, SubspaceId>>>())
    .def(py::init<const std::vector<std::pair<SpaceId, SubspaceId>>>())
    .def(py::init<unsigned int>())
    .def("printIt", &exatn::numerics::TensorSignature::printIt, "")
    .def("getRank", &exatn::numerics::TensorSignature::getRank, "")
    .def("getDimSpaceId", &exatn::numerics::TensorSignature::getDimSpaceId, "")
    .def("getDimSubspaceId", &exatn::numerics::TensorSignature::getDimSubspaceId, "")
    .def("resetDimension", &exatn::numerics::TensorSignature::resetDimension, "")
    .def("deleteDimension", &exatn::numerics::TensorSignature::deleteDimension, "")
    .def("appendDimension", &exatn::numerics::TensorSignature::appendDimension, "")
    .def("getDimSpaceAttr", &exatn::numerics::TensorSignature::getDimSpaceAttr, "");



py::class_<exatn::numerics::SubspaceRegEntry>(
    m, "SubspaceRegEntry")
    .def(py::init<std::shared_ptr<Subspace>>());



py::class_<exatn::numerics::SubspaceRegister>(
    m, "SubspaceRegister", "")
    .def(py::init<>())
    .def("registerSubspace", &exatn::numerics::SubspaceRegister::registerSubspace, "")
    ;



py::class_<exatn::numerics::SpaceRegEntry>(
    m, "SpaceRegEntry")
    .def(py::init<std::shared_ptr<exatn::numerics::VectorSpace>>());



py::class_<exatn::numerics::SpaceRegister>(
    m, "SpaceRegister")
    .def(py::init<>())
    .def("registerSpace", &exatn::numerics::SpaceRegister::registerSpace, "")
    //.def("getSpace", (const exatn::numerics::VectorSpace (exatn::numerics::SpaceRegister::*)(SpaceId)) &exatn::numerics::SpaceRegister::getSpace, "")
    //.def("getSpace", (exatn::numerics::VectorSpace* (exatn::numerics::SpaceRegister::*)(const std::string &)) &exatn::numerics::SpaceRegister::getSpace,"")
    .def("registerSubspace", &exatn::numerics::SpaceRegister::registerSubspace, "")
    .def("getSubspace", &exatn::numerics::SpaceRegister::getSubspace, "")
   ;





py::class_<exatn::numerics::SymmetryRange>(
    m, "SymmetryRange");


py::class_<exatn::numerics::SpaceBasis>(
    m, "SpaceBasis")
    .def(py::init<DimExtent>())
    .def(py::init<DimExtent, const std::vector<exatn::numerics::SymmetryRange>>())
    .def("printIt", &exatn::numerics::SpaceBasis::printIt, "")
    .def("getDimension", &exatn::numerics::SpaceBasis::getDimension, "")
    .def("getSymmetrySubranges", &exatn::numerics::SpaceBasis::getSymmetrySubranges, "")
    .def("registerSymmetrySubrange", &exatn::numerics::SpaceBasis::registerSymmetrySubrange, "")
    ;


py::class_<exatn::numerics::BasisVector>(
    m, "BasisVector")
    .def(py::init<SubspaceId>())
    .def("printIt", &exatn::numerics::BasisVector::printIt, "");



  m.def("Initialize", (void (*)()) & exatn::Initialize,
=======
  m.def("Initialize", (void (*)()) & exatn::initialize,
>>>>>>> 2fa9bea0
        "Initialize the exatn framework.");
  m.def("getDriverClient",[](const std::string name) -> std::shared_ptr<exatn::rpc::DriverClient> {
      return exatn::getService<exatn::rpc::DriverClient>(name);
      }, "");
  m.def("Finalize", &exatn::finalize, "Finalize the framework");

}<|MERGE_RESOLUTION|>--- conflicted
+++ resolved
@@ -76,7 +76,6 @@
       .def("getResults", &exatn::rpc::DriverClient::getResults, "")
       .def("shutdown", &exatn::rpc::DriverClient::shutdown, "");
 
-<<<<<<< HEAD
 
 
 /**
@@ -416,12 +415,7 @@
     .def(py::init<SubspaceId>())
     .def("printIt", &exatn::numerics::BasisVector::printIt, "");
 
-
-
-  m.def("Initialize", (void (*)()) & exatn::Initialize,
-=======
   m.def("Initialize", (void (*)()) & exatn::initialize,
->>>>>>> 2fa9bea0
         "Initialize the exatn framework.");
   m.def("getDriverClient",[](const std::string name) -> std::shared_ptr<exatn::rpc::DriverClient> {
       return exatn::getService<exatn::rpc::DriverClient>(name);
